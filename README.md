# Vulcan Checks
This repository holds the code for each Vulcan check's main binary.

## Vendoring
Currently there's no vendoring provided for this project.

## Current list of [Checks](https://github.com/adevinta/vulcan-checks/tree/master/cmd)
<<<<<<< HEAD
* **vulcan-aws-alerts** - Warns about CA issues in AWS RDS
* **vulcan-aws-trusted-advisor** - Checks AWS Trusted Advisor for security findings
* **vulcan-certinfo** - Extracts information about SSL/TLS certificates
* **vulcan-dkim** - Checks if a domain (asset with a SOA record) have valid DNS configuration for DKIM 
* **vulcan-dmarc** - Checks if a domain (asset with a SOA record) have valid DNS configuration for DMARC
* **vulcan-docker-image** - Warns about outdated packages in docker Image
* **vulcan-drupal** - Checks for vulnerabilities in Drupal CMS
* **vulcan-exposed-amt** - Checks if an asset has the Intel AMT port exposed and whether is it vulnerable or not
* **vulcan-exposed-bgp** - Checks for exposed BGP port on Internet routers
* **vulcan-exposed-db** - Checks if an asset has open database well known ports
* **vulcan-exposed-files** - Check asset for sensitive files exposed on HTTP server
* **vulcan-exposed-ftp** - Checks if an asset has open FTP well known ports and if they allow anonymous logins or vulnerable to bounce attack
* **vulcan-exposed-hdfs** - Checks if an EMR cluster is exposed to the Internet
* **vulcan-exposed-http** - Checks if an asset has open HTTP well known ports
* **vulcan-exposed-http-endpoint** - Warns about private resources that are exposed over http/https 
* **vulcan-exposed-http-resources** - Checks if a web address exposes sensitive resources
* **vulcan-exposed-memcached** - Checks if an asset has exposed a memcached server
* **vulcan-exposed-rdp** - Checks if an Microsoft Remote Desktop service is exposed to the Internet
* **vulcan-exposed-router-ports** - Checks if an asset has open router well known ports
* **vulcan-exposed-services** - Checks if a host has any port opened by scanning the 1000 most common TCP and UDP ports
* **vulcan-exposed-ssh** - Checks SSH server configuration for compliance with Mozilla OpenSSH guidelines
* **vulcan-exposed-varnish** - Checks if an asset is a Web Cache, and also if it is a Varnish
* **vulcan-gozuul** - Checks if a Zuul Gateway is vulnerable to Remote Code Execution as specified in nflx-2016-003
* **vulcan-heartbleed** - Checks if an asset is vulnerable to heartbleed vulnerability
* **vulcan-host-discovery** - Performs a quick Nmap ping scan that identifies which hosts are up
* **vulcan-http-headers** - Analyzes the security of a website based on its HTTP headers
* **vulcan-ipv6** - Checks for IPv6 presence
* **vulcan-lucky** - Checks if an TLS asset is vulnerable to LuckyMinus20 attack
* **vulcan-masscan** - Checks if a host has any port opened by scanning the whole TCP port range using masscan
* **vulcan-mx** - Looks for MX DNS Records on a given domain
* **vulcan-nessus** - Runs a Nessus scan
* **vulcan-prowler** - Checks compliance against CIS AWS Foundations Benchmark
* **vulcan-results-load-test** - Internal testing check, not for production
* **vulcan-retirejs** - Checks for vulnerabilities in JS frontend dependencies
* **vulcan-s3-takeover** - Checks for a vulnerability related to domain names pointing to a S3 static website when the S3 bucket has been deleted
* **vulcan-seekret** - Checks if a Git repository contains secrets like passwords, API tokens or private keys
* **vulcan-sleep** - Internal testing check, not for production
* **vulcan-smtp-open-relay** - Checks for exposed SMTP, and if they are open relay
* **vulcan-spf** - Checks if a domain (asset with a SOA record) have valid DNS configuration for SPF 
* **vulcan-tls** - Analyzes TLS health of an asset
* **vulcan-trivy** - Checks if a Docker image uses vulnerable packages or dependencies using Trivy
* **vulcan-unclassified** - Example vulnerability to test the monitoring of unclassified vulnerabilities - not for production
* **vulcan-vulners** - Runs https://vulners.com/api/v3/burp/software/
* **vulcan-wpscan** - Checks Wordpress sites for vulnerabilities using the open source wpscan utility
* **vulcan-zap** - Checks for vulnerabilities in web applications using OWASP ZAP
=======
1. **vulcan-dkim** - Checks if a domain (asset with a SOA record) have valid DNS configuration for DKIM
2. **vulcan-spf** - Checks if a domain (asset with a SOA record) have valid DNS configuration for SPF
3. **vulcan-dmarc** - Checks if a domain (asset with a SOA record) have valid DNS configuration for DMARC
4. **vulcan-ipv6** - Checks for IPv6 presence
5. **vulcan-exposed-amt** - Checks if an asset has the Intel AMT port exposed and whether is it vulnerable or not
6. **vulcan-exposed-ssh** - Checks SSH server configuration for compliance with Mozilla OpenSSH guidelines
7. **vulcan-exposed-ftp** - Checks if an asset has open FTP well known ports and if they allow anonymous logins or vulnerable to bounce attack
8. **vulcan-smtp-open-relay** - Checks for exposed SMTP, and if they are open relay
9. ~~**vulcan-csp-report-uri** - Checks if an asset (site) has a proper defined CSP header and if violations are being reported to Argus~~
10. **vulcan-exposed-varnish** - Checks if an asset is a Web Cache, and also if it is a Varnish
11. **vulcan-exposed-http** - Checks if an asset has open HTTP well known ports
12. **vulcan-exposed-db** - Checks if an asset has open database well known ports
13. **vulcan-heartbleed** - Checks if an asset is vulnerable to heartbleed vulnerability
14. **vulcan-lucky** - Checks if an TLS asset is vulnerable to LuckyMinus20 attack
15. **vulcan-s3-takeover** - Checks for a vulnerability related to domain names pointing to a S3 static website when the S3 bucket has been deleted
16. **vulcan-tls** - Analyzes TLS health of an asset
17. **vulcan-wpscan** - Checks Wordpress sites for vulnerabilities using the open source wpscan utility
18. **vulcan-exposed-bgp** - Checks for exposed BGP port on Internet routers
19. **vulcan-exposed-router-ports** - Checks if an asset has open router well known ports
20. **vulcan-mx** - Looks for MX DNS Records on a given domain
21. **vulcan-certinfo** - Extracts information about SSL/TLS certificates
22. **vulcan-nessus** - Runs a Nessus scan
23. **vulcan-gozuul** - Checks if a Zuul Gateway is vulnerable to Remote Code Execution as specified in nflx-2016-003
24. **vulcan-http-headers** - Analyzes the security of a website based on its HTTP headers
25. **vulcan-exposed-files** - Check asset for sensitive files exposed on HTTP server
26. **vulcan-exposed-memcached** - Checks if an asset has exposed a memcached server
27. **vulcan-retirejs** - Checks for vulnerabilities in JS frontend dependencies
28. **vulcan-drupal** - Checks for vulnerabilities in Drupal CMS
29. **vulcan-zap** - Checks for vulnerabilities in web applications using OWASP ZAP
30. **vulcan-aws-trusted-advisor** - Checks AWS Trusted Advisor for security findings
31. **vulcan-exposed-services** - Checks if a host has any port opened by scanning the 1000 most common TCP and UDP ports
32. **vulcan-host-discovery** - Performs a quick Nmap ping scan that identifies which hosts are up
33. **vulcan-masscan** - Checks if a host has any port opened by scanning the whole TCP port range using masscan
34. **vulcan-exposed-endpoint** - Checks if well known or provided paths are present in a http url
35. **vulcan-exposed-hdfs** - Checks if an EMR cluster is exposed to the Internet
36. **vulcan-exposed-rdp** - Checks if an Microsoft Remote Desktop service is exposed to the Internet
37. **vulcan-seekret** - Checks if a Git repository contains secrets like passwords, API tokens or private keys
38. **vulcan-trivy** - Checks if a Docker image uses vulnerable packages or dependencies using Trivy
39. **vulcan-exposed-http-resources** - Checks if a web address exposes sensitive resources
40. **vulcan-prowler** - Checks compliance against CIS AWS Foundations Benchmark
41. **vulcan-github-alerts** - Retrieves existing vulnerability alerts for a Github repository
>>>>>>> eb8fea62
<|MERGE_RESOLUTION|>--- conflicted
+++ resolved
@@ -5,7 +5,6 @@
 Currently there's no vendoring provided for this project.
 
 ## Current list of [Checks](https://github.com/adevinta/vulcan-checks/tree/master/cmd)
-<<<<<<< HEAD
 * **vulcan-aws-alerts** - Warns about CA issues in AWS RDS
 * **vulcan-aws-trusted-advisor** - Checks AWS Trusted Advisor for security findings
 * **vulcan-certinfo** - Extracts information about SSL/TLS certificates
@@ -28,6 +27,7 @@
 * **vulcan-exposed-services** - Checks if a host has any port opened by scanning the 1000 most common TCP and UDP ports
 * **vulcan-exposed-ssh** - Checks SSH server configuration for compliance with Mozilla OpenSSH guidelines
 * **vulcan-exposed-varnish** - Checks if an asset is a Web Cache, and also if it is a Varnish
+* **vulcan-github-alerts** - Retrieves existing vulnerability alerts for a Github repository
 * **vulcan-gozuul** - Checks if a Zuul Gateway is vulnerable to Remote Code Execution as specified in nflx-2016-003
 * **vulcan-heartbleed** - Checks if an asset is vulnerable to heartbleed vulnerability
 * **vulcan-host-discovery** - Performs a quick Nmap ping scan that identifies which hosts are up
@@ -50,47 +50,4 @@
 * **vulcan-unclassified** - Example vulnerability to test the monitoring of unclassified vulnerabilities - not for production
 * **vulcan-vulners** - Runs https://vulners.com/api/v3/burp/software/
 * **vulcan-wpscan** - Checks Wordpress sites for vulnerabilities using the open source wpscan utility
-* **vulcan-zap** - Checks for vulnerabilities in web applications using OWASP ZAP
-=======
-1. **vulcan-dkim** - Checks if a domain (asset with a SOA record) have valid DNS configuration for DKIM
-2. **vulcan-spf** - Checks if a domain (asset with a SOA record) have valid DNS configuration for SPF
-3. **vulcan-dmarc** - Checks if a domain (asset with a SOA record) have valid DNS configuration for DMARC
-4. **vulcan-ipv6** - Checks for IPv6 presence
-5. **vulcan-exposed-amt** - Checks if an asset has the Intel AMT port exposed and whether is it vulnerable or not
-6. **vulcan-exposed-ssh** - Checks SSH server configuration for compliance with Mozilla OpenSSH guidelines
-7. **vulcan-exposed-ftp** - Checks if an asset has open FTP well known ports and if they allow anonymous logins or vulnerable to bounce attack
-8. **vulcan-smtp-open-relay** - Checks for exposed SMTP, and if they are open relay
-9. ~~**vulcan-csp-report-uri** - Checks if an asset (site) has a proper defined CSP header and if violations are being reported to Argus~~
-10. **vulcan-exposed-varnish** - Checks if an asset is a Web Cache, and also if it is a Varnish
-11. **vulcan-exposed-http** - Checks if an asset has open HTTP well known ports
-12. **vulcan-exposed-db** - Checks if an asset has open database well known ports
-13. **vulcan-heartbleed** - Checks if an asset is vulnerable to heartbleed vulnerability
-14. **vulcan-lucky** - Checks if an TLS asset is vulnerable to LuckyMinus20 attack
-15. **vulcan-s3-takeover** - Checks for a vulnerability related to domain names pointing to a S3 static website when the S3 bucket has been deleted
-16. **vulcan-tls** - Analyzes TLS health of an asset
-17. **vulcan-wpscan** - Checks Wordpress sites for vulnerabilities using the open source wpscan utility
-18. **vulcan-exposed-bgp** - Checks for exposed BGP port on Internet routers
-19. **vulcan-exposed-router-ports** - Checks if an asset has open router well known ports
-20. **vulcan-mx** - Looks for MX DNS Records on a given domain
-21. **vulcan-certinfo** - Extracts information about SSL/TLS certificates
-22. **vulcan-nessus** - Runs a Nessus scan
-23. **vulcan-gozuul** - Checks if a Zuul Gateway is vulnerable to Remote Code Execution as specified in nflx-2016-003
-24. **vulcan-http-headers** - Analyzes the security of a website based on its HTTP headers
-25. **vulcan-exposed-files** - Check asset for sensitive files exposed on HTTP server
-26. **vulcan-exposed-memcached** - Checks if an asset has exposed a memcached server
-27. **vulcan-retirejs** - Checks for vulnerabilities in JS frontend dependencies
-28. **vulcan-drupal** - Checks for vulnerabilities in Drupal CMS
-29. **vulcan-zap** - Checks for vulnerabilities in web applications using OWASP ZAP
-30. **vulcan-aws-trusted-advisor** - Checks AWS Trusted Advisor for security findings
-31. **vulcan-exposed-services** - Checks if a host has any port opened by scanning the 1000 most common TCP and UDP ports
-32. **vulcan-host-discovery** - Performs a quick Nmap ping scan that identifies which hosts are up
-33. **vulcan-masscan** - Checks if a host has any port opened by scanning the whole TCP port range using masscan
-34. **vulcan-exposed-endpoint** - Checks if well known or provided paths are present in a http url
-35. **vulcan-exposed-hdfs** - Checks if an EMR cluster is exposed to the Internet
-36. **vulcan-exposed-rdp** - Checks if an Microsoft Remote Desktop service is exposed to the Internet
-37. **vulcan-seekret** - Checks if a Git repository contains secrets like passwords, API tokens or private keys
-38. **vulcan-trivy** - Checks if a Docker image uses vulnerable packages or dependencies using Trivy
-39. **vulcan-exposed-http-resources** - Checks if a web address exposes sensitive resources
-40. **vulcan-prowler** - Checks compliance against CIS AWS Foundations Benchmark
-41. **vulcan-github-alerts** - Retrieves existing vulnerability alerts for a Github repository
->>>>>>> eb8fea62
+* **vulcan-zap** - Checks for vulnerabilities in web applications using OWASP ZAP